--- conflicted
+++ resolved
@@ -93,13 +93,8 @@
 
 //////////
 
-<<<<<<< HEAD
 func marshalerEncoder(e *encodeState, v reflect.Value, opts fieldOptions) {
-	if v.Kind() == reflect.Ptr && v.IsNil() {
-=======
-func marshalerEncoder(e *encodeState, v reflect.Value, opts encOpts) {
 	if v.Kind() == reflect.Ptr && v.IsNil() && !opts.optional {
->>>>>>> 78e7bcde
 		panic(fmt.Errorf("Cannot encode nil pointer"))
 	}
 
@@ -276,20 +271,9 @@
 	base encoderFunc
 }
 
-<<<<<<< HEAD
 func (pe pointerEncoder) encode(e *encodeState, v reflect.Value, opts fieldOptions) {
-	if v.IsNil() && opts.optional {
-		writeUint(e, 0x00, 1)
-		return
-	}
-
-	if v.IsNil() {
-		panic(fmt.Errorf("Cannot marshal a struct containing a nil pointer"))
-=======
-func (pe pointerEncoder) encode(e *encodeState, v reflect.Value, opts encOpts) {
 	if v.IsNil() && !opts.optional {
 		panic(fmt.Errorf("Cannot encode nil pointer"))
->>>>>>> 78e7bcde
 	}
 
 	if opts.optional {
