package mint

import (
	"bytes"
	"crypto"
	"crypto/x509"
	"fmt"
	"io"
	"net"
	"sync"
	"time"
)

type Certificate struct {
	Chain      []*x509.Certificate
	PrivateKey crypto.Signer
}

type PreSharedKey struct {
	Identity []byte
	Key      []byte
}

// Config is the struct used to pass configuration settings to a TLS client or
// server instance.  The settings for client and server are pretty different,
// but we just throw them all in here.
type Config struct {
	// Only in crypto/tls:
	// SessionTicketsDisabled   bool               // TODO(#6) -> Both
	// SessionTicketKey         [32]byte           // TODO(#6) -> Server
	// Rand                     io.Reader          // TODO(#23) -> Both
	// PreferServerCipherSuites bool               // TODO(#22) -> Server
	// NextProtos               []string           // TODO(#21) -> Both
	// ClientAuth               ClientAuthType     // TODO(#20)
	// NameToCertificate        map[string]*Certificate // Unused (simplicity)
	// GetCertificate           func(clientHello *ClientHelloInfo) (*Certificate, error) // Unused (simplicity)
	// ClientCAs                *x509.CertPool     // Unused (no PKI)
	// RootCAs                  *x509.CertPool     // Unused (no PKI)
	// InsecureSkipVerify       bool               // Unused (no PKI)
	// MinVersion               uint16             // Unused (only 1.3)
	// MaxVersion               uint16             // Unused (only 1.3)
	// Time                     func() time.Time   // Unused (no time in 1.3)
	// ClientSessionCache       ClientSessionCache // Unused (PSKs only in 1.3)

	// Only here:
	// AuthCertificate          func(chain []*x509.Certificate) error
	// ClientPSKs               map[string]PreSharedKey
	// ServerPSKs               []PreSharedKey

	// ---------------------------------------

	// Client fields
	ServerName      string
	AuthCertificate func(chain []*x509.Certificate) error // TODO(#20) -> Both
	ClientPSKs      map[string]PreSharedKey

	// Server fields
	Certificates []*Certificate
	ServerPSKs   []PreSharedKey

	// Shared fields
	CipherSuites        []cipherSuite
	Groups              []namedGroup
	SignatureAlgorithms []signatureAndHashAlgorithm

	// Hidden fields (used for caching in convenient form)
	enabledSuite map[cipherSuite]bool
	enabledGroup map[namedGroup]bool
	certsByName  map[string]*Certificate

	// The same config object can be shared among different connections, so it
	// needs its own mutex
	mutex sync.RWMutex
}

func (c *Config) init(isClient bool) error {
	c.mutex.Lock()
	defer c.mutex.Unlock()

	// Set defaults
	if len(c.CipherSuites) == 0 {
		c.CipherSuites = defaultSupportedCipherSuites
	}
	if len(c.Groups) == 0 {
		c.Groups = defaultSupportedGroups
	}
	if len(c.SignatureAlgorithms) == 0 {
		c.SignatureAlgorithms = defaultSignatureAlgorithms
	}

	// If there is no certificate, generate one
	if !isClient && len(c.Certificates) == 0 {
		priv, err := newSigningKey(signatureAlgorithmRSA)
		if err != nil {
			return err
		}

		cert, err := newSelfSigned(c.ServerName,
			signatureAndHashAlgorithm{
				hashAlgorithmSHA256,
				signatureAlgorithmRSA,
			},
			priv)
		if err != nil {
			return err
		}

		c.Certificates = []*Certificate{
			&Certificate{
				Chain:      []*x509.Certificate{cert},
				PrivateKey: priv,
			},
		}
	}

	// Build caches
	c.enabledSuite = map[cipherSuite]bool{}
	c.enabledGroup = map[namedGroup]bool{}
	c.certsByName = map[string]*Certificate{}

	for _, suite := range c.CipherSuites {
		c.enabledSuite[suite] = true
	}
	for _, group := range c.Groups {
		c.enabledGroup[group] = true
	}
	for _, cert := range c.Certificates {
		if len(cert.Chain) == 0 {
			continue
		}
		for _, name := range cert.Chain[0].DNSNames {
			c.certsByName[name] = cert
		}
	}

	return nil
}

func (c Config) validForServer() bool {
	return len(c.Certificates) > 0 &&
		len(c.Certificates[0].Chain) > 0 &&
		c.Certificates[0].PrivateKey != nil
}

func (c Config) validForClient() bool {
	return len(c.ServerName) > 0
}

var (
	defaultSupportedCipherSuites = []cipherSuite{
		TLS_ECDHE_ECDSA_WITH_AES_128_GCM_SHA256,
		TLS_ECDHE_RSA_WITH_AES_128_GCM_SHA256,
		TLS_ECDHE_ECDSA_WITH_AES_256_GCM_SHA384,
		TLS_ECDHE_RSA_WITH_AES_256_GCM_SHA384,
		TLS_PSK_WITH_AES_128_GCM_SHA256,
		TLS_ECDHE_PSK_WITH_AES_128_GCM_SHA256,
	}

	defaultSupportedGroups = []namedGroup{
		namedGroupP256,
		namedGroupP384,
		namedGroupP521,
	}

	defaultSignatureAlgorithms = []signatureAndHashAlgorithm{
		signatureAndHashAlgorithm{hashAlgorithmSHA256, signatureAlgorithmRSA},
		signatureAndHashAlgorithm{hashAlgorithmSHA256, signatureAlgorithmECDSA},
		signatureAndHashAlgorithm{hashAlgorithmSHA384, signatureAlgorithmRSA},
		signatureAndHashAlgorithm{hashAlgorithmSHA384, signatureAlgorithmECDSA},
		signatureAndHashAlgorithm{hashAlgorithmSHA512, signatureAlgorithmRSA},
		signatureAndHashAlgorithm{hashAlgorithmSHA512, signatureAlgorithmECDSA},
	}
)

// Conn implements the net.Conn interface, as with "crypto/tls"
// * Read, Write, and Close are provided locally
// * LocalAddr, RemoteAddr, and Set*Deadline are forwarded to the inner Conn
type Conn struct {
	config   *Config
	conn     net.Conn
	isClient bool

	handshakeMutex    sync.Mutex
	handshakeErr      error
	handshakeComplete bool

	readBuffer        []byte
	in, out           *recordLayer
	inMutex, outMutex sync.Mutex
	context           cryptoContext
}

func newConn(conn net.Conn, config *Config, isClient bool) *Conn {
	c := &Conn{conn: conn, config: config, isClient: isClient}
	c.in = newRecordLayer(c.conn)
	c.out = newRecordLayer(c.conn)
	return c
}

func (c *Conn) extendBuffer(n int) error {
	// XXX: crypto/tls bounds the number of empty records that can be read.  Should we?
	// if there's no more data left, stop reading
	if len(c.in.nextData) == 0 && len(c.readBuffer) > 0 {
		return nil
	}

	for len(c.readBuffer) <= n {
		pt, err := c.in.ReadRecord()

		if pt == nil {
			return err
		}

		switch pt.contentType {
		case recordTypeHandshake:
			// TODO: Handle NewSessionTicket
			// TODO: Handle KeyUpdate messages
		case recordTypeAlert:
			logf(logTypeIO, "extended buffer (for alert): [%d] %x", len(c.readBuffer), c.readBuffer)
			if len(pt.fragment) != 2 {
				c.sendAlert(alertUnexpectedMessage)
				return io.EOF
			}
			if alert(pt.fragment[1]) == alertCloseNotify {
				return io.EOF
			}

			switch pt.fragment[0] {
			case alertLevelWarning:
				// drop on the floor
			case alertLevelError:
				return alert(pt.fragment[1])
			default:
				c.sendAlert(alertUnexpectedMessage)
				return io.EOF
			}

		case recordTypeApplicationData:
			c.readBuffer = append(c.readBuffer, pt.fragment...)
			logf(logTypeIO, "extended buffer: [%d] %x", len(c.readBuffer), c.readBuffer)
		}

		if err != nil {
			return err
		}

		// if there's no more data left, stop reading
		if len(c.in.nextData) == 0 {
			return nil
		}

		// if we're over the limit and the next record is not an alert, exit
		if len(c.readBuffer) == n && recordType(c.in.nextData[0]) != recordTypeAlert {
			return nil
		}
	}
	return nil
}

// Read application data until the buffer is full.  Handshake and alert records
// are consumed by the Conn object directly.
func (c *Conn) Read(buffer []byte) (int, error) {
	if err := c.Handshake(); err != nil {
		return 0, err
	}

	// Lock the input channel
	c.in.Lock()
	defer c.in.Unlock()

	n := len(buffer)
	err := c.extendBuffer(n)
	var read int
	if len(c.readBuffer) < n {
		buffer = buffer[:len(c.readBuffer)]
		copy(buffer, c.readBuffer)
		read = len(c.readBuffer)
		c.readBuffer = c.readBuffer[:0]
	} else {
		logf(logTypeIO, "read buffer larger than than input buffer")
		copy(buffer[:n], c.readBuffer[:n])
		c.readBuffer = c.readBuffer[n:]
		read = n
	}

	return read, err
}

// Write application data
func (c *Conn) Write(buffer []byte) (int, error) {
	// XXX crypto/tls has an interlock with Close here.  Do we need that?
	if err := c.Handshake(); err != nil {
		return 0, err
	}

	// Lock the output channel
	c.out.Lock()
	defer c.out.Unlock()

	// Send full-size fragments
	var start int
	sent := 0
	for start = 0; len(buffer)-start >= maxFragmentLen; start += maxFragmentLen {
		err := c.out.WriteRecord(&tlsPlaintext{
			contentType: recordTypeApplicationData,
			fragment:    buffer[start : start+maxFragmentLen],
		})

		if err != nil {
			return sent, err
		}
		sent += maxFragmentLen
	}

	// Send a final partial fragment if necessary
	if start < len(buffer) {
		err := c.out.WriteRecord(&tlsPlaintext{
			contentType: recordTypeApplicationData,
			fragment:    buffer[start:],
		})

		if err != nil {
			return sent, err
		}
		sent += len(buffer[start:])
	}
	return sent, nil
}

// sendAlert sends a TLS alert message.
// c.out.Mutex <= L.
func (c *Conn) sendAlert(err alert) error {
	c.handshakeMutex.Lock()
	defer c.handshakeMutex.Unlock()

	tmp := make([]byte, 2)
	switch err {
	case alertNoRenegotiation, alertCloseNotify:
		tmp[0] = alertLevelWarning
	default:
		tmp[0] = alertLevelError
	}
	tmp[1] = byte(err)
	c.out.WriteRecord(&tlsPlaintext{
		contentType: recordTypeAlert,
		fragment:    tmp},
	)

	// closeNotify is a special case in that it isn't an error:
	if err != alertCloseNotify {
		return &net.OpError{Op: "local error", Err: err}
	}
	return nil
}

// Close closes the connection.
func (c *Conn) Close() error {
	// XXX crypto/tls has an interlock with Write here.  Do we need that?

	c.sendAlert(alertCloseNotify)
	return c.conn.Close()
}

// LocalAddr returns the local network address.
func (c *Conn) LocalAddr() net.Addr {
	return c.conn.LocalAddr()
}

// RemoteAddr returns the remote network address.
func (c *Conn) RemoteAddr() net.Addr {
	return c.conn.RemoteAddr()
}

// SetDeadline sets the read and write deadlines associated with the connection.
// A zero value for t means Read and Write will not time out.
// After a Write has timed out, the TLS state is corrupt and all future writes will return the same error.
func (c *Conn) SetDeadline(t time.Time) error {
	return c.conn.SetDeadline(t)
}

// SetReadDeadline sets the read deadline on the underlying connection.
// A zero value for t means Read will not time out.
func (c *Conn) SetReadDeadline(t time.Time) error {
	return c.conn.SetReadDeadline(t)
}

// SetWriteDeadline sets the write deadline on the underlying connection.
// A zero value for t means Write will not time out.
// After a Write has timed out, the TLS state is corrupt and all future writes will return the same error.
func (c *Conn) SetWriteDeadline(t time.Time) error {
	return c.conn.SetWriteDeadline(t)
}

// Handshake causes a TLS handshake on the connection.  The `isClient` member
// determines whether a client or server handshake is performed.  If a
// handshake has already been performed, then its result will be returned.
func (c *Conn) Handshake() error {
	// TODO Lock handshakeMutex
	if err := c.handshakeErr; err != nil {
		return err
	}
	if c.handshakeComplete {
		return nil
	}

	if err := c.config.init(c.isClient); err != nil {
		return err
	}

	if c.isClient {
		c.handshakeErr = c.clientHandshake()
	} else {
		c.handshakeErr = c.serverHandshake()
	}
	c.handshakeComplete = (c.handshakeErr == nil)

	if c.handshakeErr != nil {
		logf(logTypeHandshake, "Handshake failed: %v", c.handshakeErr)
		c.sendAlert(alertHandshakeFailure)
		c.conn.Close()
	}

	return c.handshakeErr
}

func (c *Conn) clientHandshake() error {
	hIn := newHandshakeLayer(c.in)
	hOut := newHandshakeLayer(c.out)

	// XXX Config
	/*
		config := struct {
			serverName    string
			authCallback  func(chain []*x509.Certificate) error
			preSharedKeys map[string]preSharedKey
		}{
			serverName:   "example.com",
			authCallback: func(chain []*x509.Certificate) error { return nil },
			preSharedKeys: map[string]preSharedKey{
				"example.com": preSharedKey{
					identity: []byte{0, 1, 2, 3},
					key:      []byte("sixteen byte key"),
				},
			},
		}
	*/

	// Construct some extensions
	privateKeys := map[namedGroup][]byte{}
	ks := keyShareExtension{
		roleIsServer: false,
		shares:       make([]keyShare, len(c.config.Groups)),
	}
	for i, group := range c.config.Groups {
		pub, priv, err := newKeyShare(group)
		if err != nil {
			return err
		}

		ks.shares[i].group = group
		ks.shares[i].keyExchange = pub
		privateKeys[group] = priv
	}
	sni := serverNameExtension(c.config.ServerName)
	sg := supportedGroupsExtension{groups: c.config.Groups}
	sa := signatureAlgorithmsExtension{algorithms: c.config.SignatureAlgorithms}
	dv := draftVersionExtension{version: draftVersionImplemented}

	var psk *preSharedKeyExtension
	if key, ok := c.config.ClientPSKs[c.config.ServerName]; ok {
		psk = &preSharedKeyExtension{
			roleIsServer: false,
			identities:   [][]byte{key.Identity},
		}
	}

	// Construct and write ClientHello
	ch := &clientHelloBody{
		cipherSuites: c.config.CipherSuites,
	}
	for _, ext := range []extensionBody{&sni, &ks, &sg, &sa, &dv} {
		err := ch.extensions.Add(ext)
		if err != nil {
			return err
		}
	}
	if psk != nil {
		err := ch.extensions.Add(psk)
		if err != nil {
			return err
		}
	}
	chm, err := hOut.WriteMessageBody(ch)
	if err != nil {
		return err
	}
	logf(logTypeHandshake, "Sent ClientHello")

	// Read ServerHello
	sh := new(serverHelloBody)
	shm, err := hIn.ReadMessageBody(sh)
	if err != nil {
		logf(logTypeHandshake, "Error reading ServerHello")
		return err
	}
	logf(logTypeHandshake, "Received ServerHello")

	// Do PSK or key agreement depending on the ciphersuite
	serverPSK := preSharedKeyExtension{roleIsServer: true}
	foundPSK := sh.extensions.Find(&serverPSK)
	serverKeyShare := keyShareExtension{roleIsServer: true}
	foundKeyShare := sh.extensions.Find(&serverKeyShare)

	var pskSecret, dhSecret []byte
	if foundPSK && psk.HasIdentity(serverPSK.identities[0]) {
		pskSecret = c.config.ClientPSKs[c.config.ServerName].Key
	}
	if foundKeyShare {
		sks := serverKeyShare.shares[0]
		priv, ok := privateKeys[sks.group]
		if ok {
			// XXX: Ignore error; ctx.Init() will error on dhSecret being nil
			dhSecret, _ = keyAgreement(sks.group, sks.keyExchange, priv)
		}
	}

	// Init crypto context
	ctx := cryptoContext{}
	err = ctx.Init(sh.cipherSuite)
	if err != nil {
		return err
	}
	err = ctx.ComputeBaseSecrets(dhSecret, pskSecret)
	if err != nil {
		return err
	}
	err = ctx.UpdateWithHellos(chm, shm)
	if err != nil {
		return err
	}

	// Rekey to handshake keys
	err = c.in.Rekey(ctx.suite, ctx.handshakeKeys.serverWriteKey, ctx.handshakeKeys.serverWriteIV)
	if err != nil {
		logf(logTypeHandshake, "Unable to rekey inbound")
		return err
	}
	err = c.out.Rekey(ctx.suite, ctx.handshakeKeys.clientWriteKey, ctx.handshakeKeys.clientWriteIV)
	if err != nil {
		logf(logTypeHandshake, "Unable to rekey outbound")
		return err
	}
	logf(logTypeHandshake, "Completed rekey")

	// Read to Finished
	transcript := []*handshakeMessage{}
	var cert *certificateBody
	var certVerify *certificateVerifyBody
	var finishedMessage *handshakeMessage
	for {
		hm, err := hIn.ReadMessage()
		if err != nil {
			logf(logTypeHandshake, "Error reading message: %v", err)
			return err
		}
		logf(logTypeHandshake, "Read message with type: %v", hm.msgType)

		if hm.msgType == handshakeTypeFinished {
			finishedMessage = hm
			break
		} else {
			if hm.msgType == handshakeTypeCertificate {
				cert = new(certificateBody)
				_, err = cert.Unmarshal(hm.body)
			} else if hm.msgType == handshakeTypeCertificateVerify {
				certVerify = new(certificateVerifyBody)
				_, err = certVerify.Unmarshal(hm.body)
			}
			transcript = append(transcript, hm)
		}

		if err != nil {
			logf(logTypeHandshake, "Error processing handshake message: %v", err)
			return err
		}
	}
	logf(logTypeHandshake, "Done reading server's first flight")

	// Verify the server's certificate if required
	if ctx.params.mode != handshakeModePSK && ctx.params.mode != handshakeModePSKAndDH {
		if cert == nil || certVerify == nil {
			return fmt.Errorf("tls.client: No server auth data provided")
		}

		transcriptForCertVerify := append([]*handshakeMessage{chm, shm}, transcript[:len(transcript)-1]...)
		logf(logTypeHandshake, "Transcript for certVerify")
		for _, hm := range transcriptForCertVerify {
			logf(logTypeHandshake, "  [%d] %x", hm.msgType, hm.body)
		}
		logf(logTypeHandshake, "===")

		serverPublicKey := cert.certificateList[0].PublicKey
		if err = certVerify.Verify(serverPublicKey, transcriptForCertVerify); err != nil {
			return err
		}

		if c.config.AuthCertificate != nil {
			err = c.config.AuthCertificate(cert.certificateList)
			if err != nil {
				return err
			}
		}
	}

	// Update the crypto context with all but the Finished
	ctx.Update(transcript)

	// Verify server finished
	sfin := new(finishedBody)
	sfin.verifyDataLen = ctx.serverFinished.verifyDataLen
	_, err = sfin.Unmarshal(finishedMessage.body)
	if err != nil {
		return err
	}
	if !bytes.Equal(sfin.verifyData, ctx.serverFinished.verifyData) {
		return fmt.Errorf("tls.client: Server's Finished failed to verify")
	}

	// Send client Finished
	_, err = hOut.WriteMessageBody(ctx.clientFinished)
	if err != nil {
		return err
	}

	// Rekey to application keys
	err = c.in.Rekey(ctx.suite, ctx.applicationKeys.serverWriteKey, ctx.applicationKeys.serverWriteIV)
	if err != nil {
		return err
	}
	err = c.out.Rekey(ctx.suite, ctx.applicationKeys.clientWriteKey, ctx.applicationKeys.clientWriteIV)
	if err != nil {
		return err
	}

	c.context = ctx
	return nil
}

func (c *Conn) serverHandshake() error {
	hIn := newHandshakeLayer(c.in)
	hOut := newHandshakeLayer(c.out)

	// Config
<<<<<<< HEAD
	config := struct {
		supportedGroup       map[namedGroup]bool
		supportedCiphersuite map[cipherSuite]bool
		privateKey           crypto.Signer
		certicate            *x509.Certificate
		preSharedKeys        []preSharedKey
		ticketLifetime       uint32
		ticketLen            int
	}{
		supportedGroup: map[namedGroup]bool{
			namedGroupP256: true,
			namedGroupP384: true,
			namedGroupP521: true,
		},
		supportedCiphersuite: map[cipherSuite]bool{
			//TLS_ECDHE_ECDSA_WITH_AES_128_GCM_SHA256: true,
			//TLS_ECDHE_RSA_WITH_AES_128_GCM_SHA256:   true,
			TLS_PSK_WITH_AES_128_GCM_SHA256: true, // use to force PSK
			//TLS_ECDHE_PSK_WITH_AES_128_GCM_SHA256: true, // use to force PSK+DH
		},
		preSharedKeys: []preSharedKey{
			preSharedKey{
				identity: []byte{0, 1, 2, 3},
				key:      []byte("sixteen byte key"),
			},
		},
		ticketLifetime: 120,
		ticketLen:      32,
	}
	config.privateKey, _ = newSigningKey(signatureAlgorithmRSA)
	config.certicate, _ = newSelfSigned("example.com",
		signatureAndHashAlgorithm{hashAlgorithmSHA256, signatureAlgorithmRSA}, config.privateKey)
=======
	/*
		config := struct {
			supportedGroup       map[namedGroup]bool
			supportedCiphersuite map[cipherSuite]bool
			privateKey           crypto.Signer
			certicate            *x509.Certificate
			preSharedKeys        []preSharedKey
		}{
			supportedGroup: map[namedGroup]bool{
				namedGroupP256: true,
				namedGroupP384: true,
				namedGroupP521: true,
			},
			supportedCiphersuite: map[cipherSuite]bool{
				//TLS_ECDHE_ECDSA_WITH_AES_128_GCM_SHA256: true,
				//TLS_ECDHE_RSA_WITH_AES_128_GCM_SHA256:   true,
				TLS_PSK_WITH_AES_128_GCM_SHA256: true, // use to force PSK
				//TLS_ECDHE_PSK_WITH_AES_128_GCM_SHA256: true, // use to force PSK+DH
			},
			preSharedKeys: []preSharedKey{
				preSharedKey{
					identity: []byte{0, 1, 2, 3},
					key:      []byte("sixteen byte key"),
				},
			},
		}
		config.privateKey, _ = newSigningKey(signatureAlgorithmRSA)
		config.certicate, _ = newSelfSigned("example.com",
			signatureAndHashAlgorithm{hashAlgorithmSHA256, signatureAlgorithmRSA}, config.privateKey)
	*/
>>>>>>> 317a60b0

	// Read ClientHello and extract extensions
	ch := new(clientHelloBody)
	chm, err := hIn.ReadMessageBody(ch)
	if err != nil {
		logf(logTypeHandshake, "Unable to read ClientHello: %v", err)
		return err
	}
	logf(logTypeHandshake, "Read ClientHello")

	serverName := new(serverNameExtension)
	supportedGroups := new(supportedGroupsExtension)
	signatureAlgorithms := new(signatureAlgorithmsExtension)
	clientKeyShares := &keyShareExtension{roleIsServer: false}
	clientPSK := &preSharedKeyExtension{roleIsServer: false}

	gotServerName := ch.extensions.Find(serverName)
	gotSupportedGroups := ch.extensions.Find(supportedGroups)
	gotSignatureAlgorithms := ch.extensions.Find(signatureAlgorithms)
	gotKeyShares := ch.extensions.Find(clientKeyShares)
	gotPSK := ch.extensions.Find(clientPSK)
	if !gotServerName || !gotSupportedGroups || !gotSignatureAlgorithms {
		logf(logTypeHandshake, "Insufficient extensions")
		return fmt.Errorf("tls.server: Missing extension in ClientHello (%v %v %v %v)",
			gotServerName, gotSupportedGroups, gotSignatureAlgorithms, gotKeyShares)
	}

	// Find pre_shared_key extension and look it up
	var serverPSK *preSharedKeyExtension
	var pskSecret []byte
	if gotPSK {
		logf(logTypeHandshake, "Got PSK extension; processing")
		for _, id := range clientPSK.identities {
			logf(logTypeHandshake, "Client provided PSK identity %x", id)
		}

		for _, key := range c.config.ServerPSKs {
			logf(logTypeHandshake, "Checking for %x", key.Identity)
			if clientPSK.HasIdentity(key.Identity) {
				logf(logTypeHandshake, "Matched %x")
				pskSecret = make([]byte, len(key.Key))
				copy(pskSecret, key.Key)

				serverPSK = &preSharedKeyExtension{
					roleIsServer: true,
					identities:   [][]byte{key.Identity},
				}
			}
		}
	}

	// Find key_share extension and do key agreement
	var serverKeyShare *keyShareExtension
	var dhSecret []byte
	if gotKeyShares {
		logf(logTypeHandshake, "Got KeyShare extension; processing")
		for _, share := range clientKeyShares.shares {
			if c.config.enabledGroup[share.group] {
				pub, priv, err := newKeyShare(share.group)
				if err != nil {
					return err
				}

				dhSecret, err = keyAgreement(share.group, share.keyExchange, priv)
				serverKeyShare = &keyShareExtension{
					roleIsServer: true,
					shares:       []keyShare{keyShare{group: share.group, keyExchange: pub}},
				}
				if err != nil {
					return err
				}
				break
			}
		}
	}

	// Pick a ciphersuite
	var chosenSuite cipherSuite
	foundCipherSuite := false
	for _, suite := range ch.cipherSuites {
		if c.config.enabledSuite[suite] {
			chosenSuite = suite
			foundCipherSuite = true
			break
		}
	}
	if !foundCipherSuite {
		logf(logTypeHandshake, "No acceptable ciphersuites")
		return fmt.Errorf("tls.server: No acceptable ciphersuites")
	}
	logf(logTypeHandshake, "Chose CipherSuite %x", chosenSuite)

	// Init context and decide whether to send KeyShare/PreSharedKey
	ctx := cryptoContext{}
	err = ctx.Init(chosenSuite)
	if err != nil {
		return err
	}
	sendKeyShare := (ctx.params.mode == handshakeModePSKAndDH) || (ctx.params.mode == handshakeModeDH)
	sendPSK := (ctx.params.mode == handshakeModePSK) || (ctx.params.mode == handshakeModePSKAndDH)
	logf(logTypeHandshake, "Initialized context %v %v", sendKeyShare, sendPSK)

	err = ctx.ComputeBaseSecrets(dhSecret, pskSecret)
	if err != nil {
		logf(logTypeHandshake, "Unable to compute base secrets %v", err)
		return err
	}
	logf(logTypeHandshake, "Computed base secrets")

	// Create the ServerHello
	sh := &serverHelloBody{
		cipherSuite: chosenSuite,
	}
	if sendKeyShare {
		sh.extensions.Add(serverKeyShare)
	}
	if sendPSK {
		sh.extensions.Add(serverPSK)
	}
	logf(logTypeHandshake, "Done creating ServerHello")

	// Write ServerHello and update the crypto context
	shm, err := hOut.WriteMessageBody(sh)
	if err != nil {
		logf(logTypeHandshake, "Unable to send ServerHello %v", err)
		return err
	}
	logf(logTypeHandshake, "Wrote ServerHello")
	err = ctx.UpdateWithHellos(chm, shm)
	if err != nil {
		return err
	}

	// Rekey to handshake keys
	err = c.in.Rekey(ctx.suite, ctx.handshakeKeys.clientWriteKey, ctx.handshakeKeys.clientWriteIV)
	if err != nil {
		return err
	}
	err = c.out.Rekey(ctx.suite, ctx.handshakeKeys.serverWriteKey, ctx.handshakeKeys.serverWriteIV)
	if err != nil {
		return err
	}

	// Send an EncryptedExtensions message (even if it's empty)
	ee := &encryptedExtensionsBody{}
	eem, err := hOut.WriteMessageBody(ee)
	if err != nil {
		return err
	}
	transcript := []*handshakeMessage{eem}

	// Authenticate with a certificate if required
	if !sendPSK {
		// Select a certificate
		var privateKey crypto.Signer
		var chain []*x509.Certificate
		for _, cert := range c.config.Certificates {
			for _, name := range cert.Chain[0].DNSNames {
				if name == string(*serverName) {
					chain = cert.Chain
					privateKey = cert.PrivateKey
				}
			}
		}

		// If there's no name match, use the first in the list or fail
		if chain == nil {
			if len(c.config.Certificates) > 0 {
				chain = c.config.Certificates[0].Chain
				privateKey = c.config.Certificates[0].PrivateKey
			} else {
				return fmt.Errorf("No certificate found for %s", string(*serverName))
			}
		}

		// Create and send Certificate, CertificateVerify
		// TODO Certificate selection based on ClientHello
		certificate := &certificateBody{
			certificateList: chain,
		}
		certm, err := hOut.WriteMessageBody(certificate)
		if err != nil {
			return err
		}

		certificateVerify := &certificateVerifyBody{
			alg: signatureAndHashAlgorithm{hashAlgorithmSHA256, signatureAlgorithmRSA},
		}
		err = certificateVerify.Sign(privateKey, []*handshakeMessage{chm, shm, eem, certm})
		if err != nil {
			return err
		}
		certvm, err := hOut.WriteMessageBody(certificateVerify)
		if err != nil {
			return err
		}

		transcript = append(transcript, []*handshakeMessage{certm, certvm}...)
	}

	// Update the crypto context
	ctx.Update(transcript)

	// Create and write server Finished
	_, err = hOut.WriteMessageBody(ctx.serverFinished)
	if err != nil {
		return err
	}

	// Read and verify client Finished
	cfin := new(finishedBody)
	cfin.verifyDataLen = ctx.clientFinished.verifyDataLen
	_, err = hIn.ReadMessageBody(cfin)
	if err != nil {
		return err
	}
	if !bytes.Equal(cfin.verifyData, ctx.clientFinished.verifyData) {
		return fmt.Errorf("tls.client: Client's Finished failed to verify")
	}

	// Rekey to application keys
	err = c.in.Rekey(ctx.suite, ctx.applicationKeys.clientWriteKey, ctx.applicationKeys.clientWriteIV)
	if err != nil {
		return err
	}
	err = c.out.Rekey(ctx.suite, ctx.applicationKeys.serverWriteKey, ctx.applicationKeys.serverWriteIV)
	if err != nil {
		return err
	}

	// Send a new session ticket
	tkt, err := newSessionTicket(config.ticketLifetime, config.ticketLen)
	if err != nil {
		return err
	}

	newPSK := preSharedKey{
		identity: tkt.ticket,
		key:      ctx.masterSecret,
	}
	config.preSharedKeys = append(config.preSharedKeys, newPSK)

	logf(logTypeHandshake, "About to write NewSessionTicket %v", err)
	_, err = hOut.WriteMessageBody(tkt)
	logf(logTypeHandshake, "Wrote NewSessionTicket %v", err)
	if err != nil {
		logf(logTypeHandshake, "Returning error: %v", err)
		return err
	}

	c.context = ctx
	return nil
}<|MERGE_RESOLUTION|>--- conflicted
+++ resolved
@@ -651,40 +651,6 @@
 	hOut := newHandshakeLayer(c.out)
 
 	// Config
-<<<<<<< HEAD
-	config := struct {
-		supportedGroup       map[namedGroup]bool
-		supportedCiphersuite map[cipherSuite]bool
-		privateKey           crypto.Signer
-		certicate            *x509.Certificate
-		preSharedKeys        []preSharedKey
-		ticketLifetime       uint32
-		ticketLen            int
-	}{
-		supportedGroup: map[namedGroup]bool{
-			namedGroupP256: true,
-			namedGroupP384: true,
-			namedGroupP521: true,
-		},
-		supportedCiphersuite: map[cipherSuite]bool{
-			//TLS_ECDHE_ECDSA_WITH_AES_128_GCM_SHA256: true,
-			//TLS_ECDHE_RSA_WITH_AES_128_GCM_SHA256:   true,
-			TLS_PSK_WITH_AES_128_GCM_SHA256: true, // use to force PSK
-			//TLS_ECDHE_PSK_WITH_AES_128_GCM_SHA256: true, // use to force PSK+DH
-		},
-		preSharedKeys: []preSharedKey{
-			preSharedKey{
-				identity: []byte{0, 1, 2, 3},
-				key:      []byte("sixteen byte key"),
-			},
-		},
-		ticketLifetime: 120,
-		ticketLen:      32,
-	}
-	config.privateKey, _ = newSigningKey(signatureAlgorithmRSA)
-	config.certicate, _ = newSelfSigned("example.com",
-		signatureAndHashAlgorithm{hashAlgorithmSHA256, signatureAlgorithmRSA}, config.privateKey)
-=======
 	/*
 		config := struct {
 			supportedGroup       map[namedGroup]bool
@@ -715,7 +681,6 @@
 		config.certicate, _ = newSelfSigned("example.com",
 			signatureAndHashAlgorithm{hashAlgorithmSHA256, signatureAlgorithmRSA}, config.privateKey)
 	*/
->>>>>>> 317a60b0
 
 	// Read ClientHello and extract extensions
 	ch := new(clientHelloBody)
